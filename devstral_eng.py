--- conflicted
+++ resolved
@@ -1232,39 +1232,29 @@
 
 
 def normalize_path(path_str: str) -> str:
-<<<<<<< HEAD
-    """Return a canonical, absolute version of the path with security checks."""
-    path = Path(path_str)
-
-    # Validate the raw input *before* resolving
-    if path_str.startswith("~"):
-        raise ValueError(f"Invalid path: {path_str} starts with '~'")
-=======
-    """Return a canonical, absolute version of the path with security checks.
-
-    The function rejects any path containing parent-directory references
-    ("..") or starting with a home directory shortcut ("~" or "~user").
-    Only after these validations does it resolve the path and return the
-    absolute form.
+    """
+    Return a canonical, absolute version of the path with security checks.
+
+    This function rejects:
+      1) Any path that starts with "~" or "~user" (i.e. shell‐style home expansion).
+      2) Any path containing parent‐directory references ("..").
+
+    Only after these validations does it resolve and return the absolute form.
     """
     path = Path(path_str)
 
-    # Security checks before resolving the path
-    if any(part.startswith("~") for part in path.parts):
-        raise ValueError("Home directory references not allowed")
->>>>>>> 992cfa35
-
+    # 1) Disallow leading ~ or ~user
+    if path_str.startswith("~"):
+        raise ValueError(f"Invalid path: {path_str!r} starts with '~'")
+
+    # 2) Disallow any ".." component
     if ".." in path.parts:
         raise ValueError(
-            f"Invalid path: {path_str} contains parent directory references"
+            f"Invalid path: {path_str!r} contains parent‐directory reference '..'"
         )
 
-<<<<<<< HEAD
-    resolved = (Path.cwd() / path).resolve()
-    return str(resolved)
-=======
+    # Now resolve against cwd
     return str(path.resolve())
->>>>>>> 992cfa35
 
 
 def undo_last_change(num_undos: int = 1):
